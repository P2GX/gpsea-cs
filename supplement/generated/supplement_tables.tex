
\begin{table}
\centering
\renewcommand{\arraystretch}{1.2} % Optional: Increase row spacing
\begin{tabular}{l>{\raggedright\arraybackslash}p{6cm}>{\raggedright\arraybackslash}p{6cm}}
\toprule
\textbf{Name} & \textbf{Match criterion} & \textbf{Example}\\
\midrule
variant key & Specific variant & 1\_8364773\_8364773\_A\_AC (NM\_001042681.2:c.1512dup) \\
variant effect & Leads to the target effect & START\_LOST \\
variant class & Variant has the target type & SNV, DEL, DUP, INS, INV \\
gene & Variant affects gene & Affects RERE \\
transcript & Variant affects transcript & Overlaps NM\_12345.01 \\
exon & Variant overlaps exon & Located in exon 3 \\
region & Variant overlaps region on protein & Located between amino acid residues 1 to 77 \\
is large imprecise sv & Variant is structural variant without exact breakpoint coordinates & -- \\
is structural variant & The variant affects at least n base pairs (n=50 by default) or is a large imprecise SV or a translocation & -- \\
structural type & The target ontology class & Chromosomal deletion (SO:1000029) \\
is structural deletion & Variant is SV with deletion of at least a certain number of base pairs (default 50bp) & SV of at least 500 bp \\
ref length & Reference sequence affected by variant has specified bp length & Ref\_length less than 10 bp \\
change length & Change of length between the REF/ALT has specified bp length & Change\_length is exactly 10 bp \\
protein feature type & Variant affects protein feature type & DOMAIN \\
protein feature & Variant affects protein feature & Located in Bipartite nuclear localization signal \\
allof & Logical AND & missense AND exon 7 \\
anyof & Logical OR & START\_LOST OR STOP\_GAINED \\
not & Logical NOT & NOT(missense) \\
\bottomrule
\end{tabular}
\caption{\textbf{Variant predicates.} Version 9.4 of GPSEA offers the variant predicates shown in this table. Each predicate evaluates a variant and returns True or False.}
\label{tab:varpredicates}
\end{table}

%%%%%%%%%%%%%%%%%%%%%%%%%%%%%%%%%%%%%%
\clearpage
\newpage

%%%%%%%%%%%%%%%%%%%%%%%%%%%%%%%%%%%%%%
\input{generated/hpo_fet}
%%%%%%%%%%%%%%%%%%%%%%%%%%%%%%%%%%%%%%
%%%%%%%%%%%%%%%%%%%%%%%%%%%%%%%%%%%%%%%%%%%%%%%%%%%%%%%%%%%%%%%%%%%
\clearpage
\newpage


\begin{table}
\centering
\begin{tabular}{l>{\raggedright\arraybackslash}p{2.5cm}>{\raggedright\arraybackslash}p{2.5cm}>{\raggedright}p{4cm}lr}
\toprule
\textbf{cohort} & \textbf{genotype (A)} & \textbf{genotype (B)} & \textbf{Scorer} & \textbf{p-val} & \textbf{xrefs}\\
\midrule
<<<<<<< HEAD
ANKRD11 & SV & other & ANKRD11 phenotypical score(*) & $2.6 \times 10^{-04}$ & \cite{PMID_36446582}\\
ANKRD11 & FEMALE & MALE & ANKRD11 phenotypical score(*) & 0.007 & -\\
CHD8 & missense & $\complement$ & DeVries score & $9.0 \times 10^{-04}$ & -\\
CHD8 & FEMALE & MALE & DeVries score & 0.006 & -\\
CTCF & missense & $\complement$ & DeVries score & 0.009 & -\\
LMNA & Upstream of NLS & $\complement$ & Cardiac phenotype score(*) & $1.8 \times 10^{-16}$ & -\\
LMNA & NLS Upstream & $\complement$ & Cardiac phenotype score(*)& $1.8 \times 10^{-16}$ & -\\
POGZ & Missense & $\complement$ &  Nagy et al. Phenotypic  score(*)  & 0.429 & \cite{PMID_35052493}\\
POGZ & Missense & $\complement$ &  DeVries score & 0.429 & -\\
RERE & LoF & Atrophin & Jordan et al.  phenotype score(*)  & $1.0 \times 10^{-03}$ & \cite{PMID_29330883}\\
=======
ATP13A2 & Bradykinesia [HP:0002067] & OMIM:606693 & 30/32 (94\%) & OMIM:617225 & 4/10 (40\%) & $9.2 \times 10^{-04}$ & 0.013\\
ATP13A2 & Parkinsonism [HP:0001300] & OMIM:606693 & 28/28 (100\%) & OMIM:617225 & 3/11 (27\%) & $2.7 \times 10^{-06}$ & $7.8 \times 10^{-05}$\\
Kabuki & Feeding difficulties [HP:0011968] & OMIM:147920 & 8/25 (32\%) & OMIM:300867 & 55/63 (87\%) & $7.4 \times 10^{-07}$ & $2.5 \times 10^{-05}$\\
Kabuki & Motor delay [HP:0001270] & OMIM:147920 & 4/10 (40\%) & OMIM:300867 & 58/61 (95\%) & $1.0 \times 10^{-04}$ & 0.002\\
LDS 1 and 3 & Aortic aneurysm [HP:0004942] & OMIM:609192 & 11/11 (100\%) & OMIM:613795 & 26/48 (54\%) & 0.004 & 0.027\\
LDS 1 and 3 & Hypertelorism [HP:0000316] & OMIM:609192 & 15/19 (79\%) & OMIM:613795 & 13/35 (37\%) & 0.004 & 0.027\\
LDS 1 and 3 & Osteoarthritis [HP:0002758] & OMIM:609192 & 0/11 (0\%) & OMIM:613795 & 26/38 (68\%) & $4.6 \times 10^{-05}$ & $1.0 \times 10^{-03}$\\
LDS 1 and 3 & Scoliosis [HP:0002650] & OMIM:609192 & 18/21 (86\%) & OMIM:613795 & 20/43 (47\%) & 0.003 & 0.027\\
LDS 3 and 6 & Thoracic aortic aneurysm [HP:0012727] & OMIM:613795 & 0/22 (0\%) & OMIM:619656 & 10/16 (62\%) & $1.7 \times 10^{-05}$ & $4.2 \times 10^{-04}$\\
RPGRIP1 & Nystagmus [HP:0000639] & OMIM:613826 & 64/66 (97\%) & OMIM:608194 & 11/16 (69\%) & 0.003 & 0.020\\
RPGRIP1 & Very low visual acuity [HP:0032122] & OMIM:613826 & 35/39 (90\%) & OMIM:608194 & 4/16 (25\%) & $5.2 \times 10^{-06}$ & $7.8 \times 10^{-05}$\\
Robinow & Cleft palate [HP:0000175] & OMIM:268310 & 0/17 (0\%) & OMIM:616331 & 5/8 (62\%) & $1.0 \times 10^{-03}$ & 0.031\\
Robinow & Hearing impairment [HP:0000365] & OMIM:268310 & 3/22 (14\%) & OMIM:616331 & 7/7 (100\%) & $7.7 \times 10^{-05}$ & 0.003\\
Robinow & Mesomelia [HP:0003027] & OMIM:268310 & 31/31 (100\%) & OMIM:616331 & 10/15 (67\%) & 0.002 & 0.048\\
Robinow & Short stature [HP:0004322] & OMIM:268310 & 29/29 (100\%) & OMIM:616331 & 3/11 (27\%) & $2.2 \times 10^{-06}$ & $1.9 \times 10^{-04}$\\
>>>>>>> 031eb81b
\bottomrule
\end{tabular}
\caption{Phenotype severity scores. Mann-Whitney U tests performed using GPSEA to assess association between a genotype and total value of a phenotype severity score. $\complement$: See table \ref{tab:fet} for definitions.
    Citations in the xrefs column show previous publications that have presented similar findings. (*)= CountingPhenotypeScorer that assign a phenotype score that is equivalent to the count of present phenotypes that are either an exact match to the query terms or their descendants. See the notebooks for details. DeVries score: an adaption of the DeVries score \cite{PMID_34521999} using HPO.}
\label{tab:phenoscore}
\end{table}
\clearpage
\newpage

<<<<<<< HEAD
=======
\begin{table}
\centering
\begin{tabular}{l>{\raggedright}p{4cm}lp{2cm}lp{2.4cm}rr}
\toprule
\textbf{cohort} & \textbf{HPO} & \textbf{genotype (A)} & \textbf{Counts (A)} & \textbf{genotype (B)} & \textbf{Counts (B)} & \textbf{p-val} & \textbf{adj. p}\\
\midrule
KDM6A & Intellectual disability, severe [HP:0010864] & FEMALE & 7/25 (28\%) & MALE & 14/18 (78\%) & 0.002 & 0.008\\
\bottomrule
\end{tabular}
\caption{\textbf{Fischer exact test for association between  between phenotypic features and sex (male, female)}. \texttt{adj. p}: Benjamini-Hochberg adjusted p-value.}
\label{tab:mf_hpo}
\end{table}
>>>>>>> 031eb81b



\begin{table}
\centering
\begin{tabular}{l>{\raggedright\arraybackslash}p{3cm}>{\raggedright\arraybackslash}p{2.5cm}>{\raggedright\arraybackslash}p{4.5cm}lr}
\toprule
\textbf{cohort} & \textbf{genotype (A)} & \textbf{genotype (B)} & \textbf{Outcome Variable} & \textbf{p-val} & \textbf{xrefs}\\
\midrule
ACADM & K329Q: 1/1 &  $1/\complement$ OR $\complement/\complement$ & MCAD Activity\% [LOINC:74892-1] & $6.1 \times 10^{-10}$ & \cite{PMID_33580884}\\
ACADM & Y67H: 1/1 OR $1/\complement$  & $\complement/\complement$ & MCAD Activity\% [LOINC:74892-1] & $2.0 \times 10^{-05}$ & \cite{PMID_33580884}\\
CYP21A2 & missense:  $1/\complement$  OR $\complement/\complement$ &  1/1 & 17-Hydroxyprogesterone [LOINC:1668-3] & $7.9 \times 10^{-06}$ & -\\
\bottomrule
\end{tabular}
\caption{\textbf{Student t-tests performed using GPSEA}. 1/1, $1/\complement$, $\complement/\complement$: See table \ref{tab:fet} for definitions. Citations in the xrefs column show previous publications that have presented similar findings.}
\label{tab:t_test}
\end{table}
%%%%%%%%%%%%%%%%%%%%%%%%%%%%%%%%%%%%%%%%%%%%%%%%%%%%%%%%%%%%%%%%%%%
\clearpage
\newpage




%%%%%%%%%%%%%%%%%%%%%%%%%%%%%%%%%%%%%%%%%%%%%%%%%%%%%%%%%%%%%%%%%%%
\clearpage
\newpage


\begin{table}
\centering
\begin{tabular}{l>{\raggedright\arraybackslash}p{3.5cm}>{\raggedright\arraybackslash}p{2.5cm}>{\raggedright\arraybackslash}p{4cm}lr}
\toprule
\textbf{cohort} & \textbf{genotype (A)} & \textbf{genotype (B)} & \textbf{HPO Term} & \textbf{p-val} & \textbf{xrefs}\\
\midrule
AIRE & R257*/R257* OR R257*/other & other/other & Survival analysis: Chronic mucocutaneous candidiasis & 0.019 & -\\
CLDN16 & missense/missense OR missense/other & other/other & Survival analysis: Stage 5 chronic kidney disease & 0.034 & -\\
SCO2 & Glu140Lys/Glu140Lys & other/other OR Glu140Lys/other & Survival analysis: Hypertrophic cardiomyopathy & 0.219 & -\\
UMOD & 278_289delins & other & Survival analysis: Stage 5 chronic kidney disease & 0.835 & -\\
UMOD & Cys248Trp & Gln316Pro & Survival analysis: Stage 5 chronic kidney disease & $4.1 \times 10^{-04}$ & -\\
UMOD & EGF & other & Survival analysis: Stage 5 chronic kidney disease & 0.284 & -\\
\bottomrule
\end{tabular}
\caption{\textbf{Age of onset of phenotypic abnormality}. Log rank tests performed using GPSEA to assess association between a genotype and the 
age of onset of a phenotypic feature represented by an HPO term.  1/1, $1/\complement$, $\complement/\complement$: See table \ref{tab:fet} for definitions. Citations in the xrefs column show previous publications that have presented similar findings.}
\label{tab:hpo_onset}
\end{table}
%%%%%%%%%%%%%%%%%%%%%%%%%%%%%%%%%%%%%%%%%%%%%%%%%%%%%%%%%%%%%%%%%%%
\clearpage
\newpage



\begin{table}
\centering
\begin{tabular}{l>{\raggedright\arraybackslash}p{4cm}p{2cm}>{\raggedright\arraybackslash}p{2.5cm}lr}
\toprule
\textbf{cohort} & \textbf{genotype (A)} & \textbf{genotype (B)} & \textbf{Disease onset} & \textbf{p-val} & \textbf{xrefs}\\
\midrule
ATP6V0C & missense & other & Compute time until OMIM:620465 onset & 0.193 & -\\
CLDN16 & missense/missense OR missense/other & other/other & Compute time until OMIM:248250 onset & 0.333 & -\\
CNTNAP2 & 1 allele & 2 alleles & Compute time until OMIM:610042 onset & $6.2 \times 10^{-06}$ & -\\
COL3A1 & missense & other & Compute time until OMIM:130050 onset & 0.317 & -\\
FBXL4 & missense/other OR other/other & missense/missense & Compute time until OMIM:615471 onset & 0.031 & -\\
HMGCS2 & missense/missense OR missense/other & other/other & Compute time until OMIM:605911 onset & 0.038 & -\\
MPV17 & missense/missense OR missense/other & other/other & Compute time until OMIM:256810 onset & 0.002 & -\\
SCO2 & Glu140Lys/Glu140Lys & other/other OR Glu140Lys/other & Compute time until OMIM:604377 onset & 0.415 & -\\
SETD2 & Missense & Other & Compute time until OMIM:616831 onset & $8.5 \times 10^{-05}$ & -\\
SUOX & Missense/Missense OR Missense/Other & Other/Other & Compute time until OMIM:272300 onset & $9.2 \times 10^{-06}$ & -\\
SUOX & homodimerization/homodimerization OR homodimerization/Other & Other/Other & Compute time until OMIM:272300 onset & 0.853 & -\\
\bottomrule
\end{tabular}
\caption{\textbf{Age of onset of disease}. Log rank tests performed using GPSEA to assess association between a genotype and the age of onset of a disease. 1/1, $1/\complement$, $\complement/\complement$: See table \ref{tab:fet} for definitions. Citations in the xrefs column show previous publications that have presented similar findings. \texttt{hdim}: homodimerization;
   \texttt{ OMIM:620465}: Epilepsy, early-onset, 3, with or without developmental delay; 
   \texttt{OMIM:248250}: Hypomagnesemia 3, renal;
   \texttt{OMIM:610042}: Pitt-Hopkins like syndrome 1;
   \texttt{OMIM:130050}: Ehlers-Danlos syndrome, vascular type;
   \texttt{OMIM:615471}: Mitochondrial DNA depletion syndrome 13 (encephalomyopathic type);
   \texttt{OMIM:605911}:  HMG-CoA synthase-2 deficiency;
   \texttt{OMIM:256810}: Mitochondrial DNA depletion syndrome 6 (hepatocerebral type);
   \texttt{OMIM:604377}: Mitochondrial complex IV deficiency, nuclear type 2;
   \texttt{OMIM:616831}: Luscan-Lumish syndrome;
  \texttt{OMIM:272300}: Sulfite oxidase deficiency.
}
\label{tab:disease_onset}
\end{table}

%%%%%%%%%%%%%%%%%%%%%%%%%%%%%%%%%%%%%%%%%%%%%%%%%%%%%%%%%%%%%%%%%%%
\clearpage
\newpage


\begin{table}
\centering
\begin{tabular}{lp{3.5cm}p{3.5cm}>{\raggedright\arraybackslash}p{3cm}lr}
\toprule
\textbf{cohort} & \textbf{genotype (A)} & \textbf{genotype (B)} & \textbf{Disease} & \textbf{p-val} & \textbf{xrefs}\\
\midrule
FBXL4 & missense: $1/\complement$ or $\complement/\complement$& missense: 1/1 & OMIM:615471 & 0.080 & -\\
MPV17 & Pro98Leu: 1/1 & Pro98Leu: $1/\complement$ or $\complement/\complement$ & OMIM:256810 & 0.010 & -\\
NBAS & missense: 1/1 & missense: $1/\complement$ or $\complement/\complement$ & OMIM:614800 & 0.125 & -\\
\bottomrule
\end{tabular}
\caption{\textbf{Age of death}. Log rank tests performed using GPSEA to assess association between a genotype and the age of
    death of individuals with a disease. 1/1, $1/\complement$, $\complement/\complement$: See table \ref{tab:fet} for definitions.
    Citations in the xrefs column show previous publications that have presented similar findings.
\texttt{OMIM:615471}: Mitochondrial DNA depletion syndrome 13 (encephalomyopathic type);
\texttt{OMIM:256810}: Mitochondrial DNA depletion syndrome 6 (hepatocerebral type);
\texttt{OMIM:614800}: Short stature, optic nerve atrophy, and Pelger-Huet anomaly.
}
\label{tab:mortality}
\end{table}


\begin{table}
\centering
\begin{scriptsize}
\begin{tabular}{l>{\raggedright}p{2.5cm}llllrr}
\toprule
\textbf{Cohort} & \textbf{HPO} & \textbf{disease A} & \textbf{} & \textbf{disease B} & \textbf{} & \textbf{p-val} & \textbf{adj. p}\\
\midrule
ATP13A2 & Parkinsonism [HP:0001300] &KRS & 28/28 (100\%) &SPG78 & 3/11 (27\%) & $2.7 \times 10^{-06}$ & $7.2 \times 10^{-05}$\\
ATP13A2 & Bradykinesia [HP:0002067] & KRS & 30/32 (94\%) & SPG78 & 4/10 (40\%) & $9.2 \times 10^{-04}$ & 0.012\\
Kabuki & Feeding difficulties [HP:0011968] & KABUK1 & 8/25 (32\%) & KABUK2 & 55/63 (87\%) & $7.4 \times 10^{-07}$ & $2.1 \times 10^{-05}$\\
Kabuki & Motor delay [HP:0001270] & KABUK1 & 4/10 (40\%) & KABUK2 & 58/61 (95\%) & $1.0 \times 10^{-04}$ & $1.0 \times 10^{-03}$\\
LDS 1/3 & Aortic aneurysm [HP:0004942] &LDS1 & 11/11 (100\%) & LDS3 & 26/48 (54\%) & 0.004 & 0.024\\
LDS 1/3 & Hypertelorism [HP:0000316] & LDS1 & 15/19 (79\%) & LDS3 & 13/35 (37\%) & 0.004 & 0.024\\
LDS 1/3 & Osteoarthritis [HP:0002758] &LDS1 & 0/11 (0\%) & LDS3 & 26/38 (68\%) & $4.6 \times 10^{-05}$ & $9.7 \times 10^{-04}$\\
LDS 1/3 & Scoliosis [HP:0002650] & LDS1 & 18/21 (86\%) & LDS3 & 20/43 (47\%) & 0.003 & 0.024\\
LDS 3/6 & Thoracic aortic aneurysm [HP:0012727] & LDS3 & 0/22 (0\%) & LDS6 & 10/15 (67\%) & $8.6 \times 10^{-06}$ & $1.8 \times 10^{-04}$\\
RPGRIP1 & Nystagmus [HP:0000639] & LCA6 & 64/66 (97\%) &CORD13& 11/16 (69\%) & 0.003 & 0.020\\
RPGRIP1 & Very low visual acuity [HP:0032122] & LCA6& 35/39 (90\%) & CORD13 & 4/16 (25\%) & $5.2 \times 10^{-06}$ & $7.8 \times 10^{-05}$\\
Robinow & Short stature [HP:0004322] & RRS1 & 29/29 (100\%) & DRS2 & 3/11 (27\%) & $2.2 \times 10^{-06}$ & $1.7 \times 10^{-04}$\\
Robinow & Orofacial cleft [HP:0000202] & RRS1 & 5/22 (23\%) & DRS2 & 5/5 (100\%) & 0.003 & 0.049\\
Robinow & Hearing impairment [HP:0000365] &RRS1& 3/22 (14\%) & DRS2 & 7/7 (100\%) & $7.7 \times 10^{-05}$ & 0.003\\
Robinow & Mesomelia [HP:0003027] & RRS1 & 31/31 (100\%) & DRS2 & 10/15 (67\%) & 0.002 & 0.043\\
Robinow & Cleft palate [HP:0000175] & RRS1 & 0/17 (0\%) & DRS2 & 5/8 (62\%) & $1.0 \times 10^{-03}$ & 0.028\\
\bottomrule
\end{tabular}
\end{scriptsize}
\caption{\textbf{Fischer exact test for association between disease diagnosis and phenotypic features.}
\texttt{OMIM:606693}: Kufor-Rakeb syndrome (KRS);
 \texttt{OMIM:617225}: Spastic paraplegia 78, autosomal recessive (SPG78);
 \texttt{OMIM:147920}: Kabuki syndrome 1 (KABUK1);
 \texttt{OMIM:300867}: Kabuki syndrome 2 (KABUK2);
 \texttt{OMIM:609192}: Loeys-Dietz syndrome 1 (LDS1);
 \texttt{OMIM:613795}:  Loeys-Dietz syndrome 3 (LDS3);
 \texttt{OMIM:619656}: Loeys-Dietz syndrome 6 (LDS6);
 \texttt{OMIM:613826}: Leber congenital amaurosis 6 (LCA6);
 \texttt{OMIM:608194}:  Cone-rod dystrophy 13 (CORD13);
 \texttt{OMIM:268310}: Robinow syndrome, autosomal recessive 1 (RRS1);
 \texttt{OMIM:616331}: Robinow syndrome, autosomal dominant 2 (DRS2).
}
\label{tab:disease_dx}
\end{table}



%%%%%%%%%%%%%%%%%%%%%%%%%%%%%%%%%%%%%%%%%%%%%%%%%%%%%%%%%%%%%%%%%%%
\clearpage
\newpage

\begin{table}
\centering
\begin{tabular}{l>{\raggedright}p{4cm}lp{2cm}lp{2.4cm}rr}
\toprule
\textbf{cohort} & \textbf{HPO} & \textbf{A} & \textbf{} & \textbf{B} & \textbf{} & \textbf{p-val} & \textbf{adj. p}\\
\midrule
<<<<<<< HEAD
KDM6A & Intellectual disability, severe [HP:0010864] & female & 7/25 (28\%) & male & 14/18 (78\%) & 0.002 & 0.008\\
=======
ANKRD11 & SV & other & ANKRD11 phenotypical score(*) & $2.6 \times 10^{-04}$ & \cite{PMID_36446582}\\
ANKRD11 & FEMALE & MALE & ANKRD11 phenotypical score(*) & 0.007 & -\\
CHD8 & missense & $\complement$ & DeVries score & $9.0 \times 10^{-04}$ & -\\
CHD8 & FEMALE & MALE & DeVries score & 0.006 & -\\
CTCF & missense & $\complement$ & DeVries score & 0.009 & -\\
LMNA & NLS Upstream & $\complement$ & Cardiac phenotype score(*)& $1.8 \times 10^{-16}$ & -\\
POGZ & Missense & $\complement$ &  Nagy et al. Phenotypic  score(*)  & 0.429 & \cite{PMID_35052493}\\
POGZ & Missense & $\complement$ &  DeVries score & 0.429 & -\\
RERE & LoF & Atrophin & Jordan et al.  phenotype score(*)  & $1.0 \times 10^{-03}$ & \cite{PMID_29330883}\\
>>>>>>> 031eb81b
\bottomrule
\end{tabular}
\caption{\textbf{Fischer exact test for association between  between phenotypic features and sex (male, female)}. \texttt{adj. p}: Benjamini-Hochberg adjusted p-value.}
\label{tab:mf_hpo}
\end{table}
%%%%%%%%%%%%%%%%%%%%%%%%%%%%%%%%%%%%%%%%%%%%%%%%%%%%%%%%%%%%%%%%%%%
\clearpage
\newpage

\begin{center}
\begin{longtable}
{lllllllll}
\caption{Detailed results for Table 1 of the main manuscript. \textbf{sig}: number of significant associations. \textbf{pub}: Number of these identified in the literature.  \textbf{categorical}: Association of genotypes with phenotypes by Fisher exact test.\textbf{ t test}: Test of means of continuous values by student t test. \textbf{HPO}: log rank test for association of genotypes with age of onset of a phenotypic abnormality represented by an HPO term. \textbf{Disease}: log rank test for association of genotypes with age of onset of a disease. \textbf{Mortality}: log rank test for association of genotypes with age of death. \textbf{score}: Mann Whitney U test for association of genotypes with magnitude of a phenotype severity score. }\label{tab:to_do} \\
\hline
\multicolumn{1}{c}{\textbf{Cohort}} & \multicolumn{1}{c}{\textbf{sig}} & \multicolumn{1}{c}{\textbf{pub}} & \multicolumn{1}{c}{\textbf{categorical}} & \multicolumn{1}{c}{\textbf{t test}} & \multicolumn{1}{c}{\textbf{HPO}} & \multicolumn{1}{c}{\textbf{Disease}} & \multicolumn{1}{c}{\textbf{Mortality}} & \multicolumn{1}{c}{\textbf{score}}\\ \hline
\endfirsthead
\multicolumn{9}{c}%

{{\bfseries \tablename\ \thetable{} -- continued from previous page}} \\ 

\hline
\multicolumn{1}{c}{\textbf{Cohort}} & \multicolumn{1}{c}{\textbf{sig}} & \multicolumn{1}{c}{\textbf{pub}} & \multicolumn{1}{c}{\textbf{categorical}} & \multicolumn{1}{c}{\textbf{t test}} & \multicolumn{1}{c}{\textbf{HPO}} & \multicolumn{1}{c}{\textbf{Disease}} & \multicolumn{1}{c}{\textbf{Mortality}} & \multicolumn{1}{c}{\textbf{score}}\\ \hline
\endhead 
\hline \multicolumn{9}{|r|}{{Continued on next page}} \\ \hline 

\endfoot 
\hline \hline 
\endlastfoot 
ACADM & 2 & 2 & - & 2/2 & - & - & - & -\\
AIRE & 1 & 1 & - & - & 1/1 & - & - & -\\
ANKRD11 & 2 & 1 & - & - & - & - & - & 1/2\\
ATP13A2 & 2 & 2 & 2/2 & - & - & - & - & -\\
BRD4 & 1 & 0 & 0/1 & - & - & - & - & -\\
CHD8 & 2 & 1 & - & - & - & - & - & 1/2\\
CLDN16 & 1 & 1 & - & - & 1/1 & - & - & -\\
CNTNAP2 & 1 & 0 & - & - & - & 0/1 & - & -\\
CTCF & 1 & 0 & - & - & - & - & - & 0/1\\
CYP21A2 & 1 & 1 & - & 1/1 & - & - & - & -\\
EHMT1 & 2 & 2 & 2/2 & - & - & - & - & -\\
FBN1 & 15 & 15 & 15/15 & - & - & - & - & -\\
FBXL4 & 2 & 0 & 0/1 & - & - & 0/1 & - & -\\
FGD1 & 1 & 1 & 1/1 & - & - & - & - & -\\
GLI3 & 11 & 11 & 11/11 & - & - & - & - & -\\
HMGCS2 & 1 & 0 & - & - & - & 0/1 & - & -\\
IKZF1 & 1 & 1 & 1/1 & - & - & - & - & -\\
ITPR1 & 20 & 0 & 0/20 & - & - & - & - & -\\
Kabuki & 2 & 2 & 2/2 & - & - & - & - & -\\
KCNH5 & 1 & 1 & 1/1 & - & - & - & - & -\\
KDM6A & 2 & 1 & 1/2 & - & - & - & - & -\\
LDS 1 and 3 & 4 & 4 & 4/4 & - & - & - & - & -\\
LDS 3 and 6 & 1 & 1 & 1/1 & - & - & - & - & -\\
LMNA & 26 & 26 & 25/25 & - & - & - & - & 1/1\\
MPV17 & 3 & 1 & 0/1 & - & - & 0/1 & 1/1 & -\\
NBAS & 1 & 0 & 0/1 & - & - & - & - & -\\
NF1 & 10 & 10 & 10/10 & - & - & - & - & -\\
PTPN11 & 3 & 0 & 0/3 & - & - & - & - & -\\
RERE & 1 & 1 & - & - & - & - & - & 1/1\\
RNU4-2 & 2 & 0 & 0/2 & - & - & - & - & -\\
Robinow syndrome & 5 & 5 & 5/5 & - & - & - & - & -\\
RPGRIP1 & 3 & 3 & 3/3 & - & - & - & - & -\\
SAMD9L & 3 & 0 & 0/3 & - & - & - & - & -\\
SCN2A & 9 & 9 & 9/9 & - & - & - & - & -\\
SCO2 & 1 & 0 & 0/1 & - & - & - & - & -\\
SEC61A1 & 1 & 0 & 0/1 & - & - & - & - & -\\
SETD2 & 9 & 8 & 8/8 & - & - & 0/1 & - & -\\
SMAD3 & 1 & 0 & 0/1 & - & - & - & - & -\\
SMARCB1 & 7 & 0 & 0/7 & - & - & - & - & -\\
SMARCC2 & 3 & 2 & 2/3 & - & - & - & - & -\\
SPTAN1 & 34 & 34 & 34/34 & - & - & - & - & -\\
SUOX & 2 & 2 & 1/1 & - & - & 0/1 & - & -\\
TBCK & 2 & 0 & 0/2 & - & - & - & - & -\\
TBX1 & 2 & 0 & 0/2 & - & - & - & - & -\\
TBX5  & 2 & 2 & 2/2 & - & - & - & - & -\\
TGFBR1 & 5 & 1 & 1/5 & - & - & - & - & -\\
U2AF2 & 2 & 0 & 0/2 & - & - & - & - & -\\
UMOD & 3 & 3 & 2/2 & - & 1/1 & - & - & -\\
WWOX & 1 & 1 & 1/1 & - & - & - & - & -\\
ZMYM3 & 4 & 0 & 0/4 & - & - & - & - & -\\
\hline
\end{longtable}
\end{center}

\input{generated/proportions}



<|MERGE_RESOLUTION|>--- conflicted
+++ resolved
@@ -48,18 +48,6 @@
 \toprule
 \textbf{cohort} & \textbf{genotype (A)} & \textbf{genotype (B)} & \textbf{Scorer} & \textbf{p-val} & \textbf{xrefs}\\
 \midrule
-<<<<<<< HEAD
-ANKRD11 & SV & other & ANKRD11 phenotypical score(*) & $2.6 \times 10^{-04}$ & \cite{PMID_36446582}\\
-ANKRD11 & FEMALE & MALE & ANKRD11 phenotypical score(*) & 0.007 & -\\
-CHD8 & missense & $\complement$ & DeVries score & $9.0 \times 10^{-04}$ & -\\
-CHD8 & FEMALE & MALE & DeVries score & 0.006 & -\\
-CTCF & missense & $\complement$ & DeVries score & 0.009 & -\\
-LMNA & Upstream of NLS & $\complement$ & Cardiac phenotype score(*) & $1.8 \times 10^{-16}$ & -\\
-LMNA & NLS Upstream & $\complement$ & Cardiac phenotype score(*)& $1.8 \times 10^{-16}$ & -\\
-POGZ & Missense & $\complement$ &  Nagy et al. Phenotypic  score(*)  & 0.429 & \cite{PMID_35052493}\\
-POGZ & Missense & $\complement$ &  DeVries score & 0.429 & -\\
-RERE & LoF & Atrophin & Jordan et al.  phenotype score(*)  & $1.0 \times 10^{-03}$ & \cite{PMID_29330883}\\
-=======
 ATP13A2 & Bradykinesia [HP:0002067] & OMIM:606693 & 30/32 (94\%) & OMIM:617225 & 4/10 (40\%) & $9.2 \times 10^{-04}$ & 0.013\\
 ATP13A2 & Parkinsonism [HP:0001300] & OMIM:606693 & 28/28 (100\%) & OMIM:617225 & 3/11 (27\%) & $2.7 \times 10^{-06}$ & $7.8 \times 10^{-05}$\\
 Kabuki & Feeding difficulties [HP:0011968] & OMIM:147920 & 8/25 (32\%) & OMIM:300867 & 55/63 (87\%) & $7.4 \times 10^{-07}$ & $2.5 \times 10^{-05}$\\
@@ -75,7 +63,6 @@
 Robinow & Hearing impairment [HP:0000365] & OMIM:268310 & 3/22 (14\%) & OMIM:616331 & 7/7 (100\%) & $7.7 \times 10^{-05}$ & 0.003\\
 Robinow & Mesomelia [HP:0003027] & OMIM:268310 & 31/31 (100\%) & OMIM:616331 & 10/15 (67\%) & 0.002 & 0.048\\
 Robinow & Short stature [HP:0004322] & OMIM:268310 & 29/29 (100\%) & OMIM:616331 & 3/11 (27\%) & $2.2 \times 10^{-06}$ & $1.9 \times 10^{-04}$\\
->>>>>>> 031eb81b
 \bottomrule
 \end{tabular}
 \caption{Phenotype severity scores. Mann-Whitney U tests performed using GPSEA to assess association between a genotype and total value of a phenotype severity score. $\complement$: See table \ref{tab:fet} for definitions.
@@ -85,8 +72,7 @@
 \clearpage
 \newpage
 
-<<<<<<< HEAD
-=======
+
 \begin{table}
 \centering
 \begin{tabular}{l>{\raggedright}p{4cm}lp{2cm}lp{2.4cm}rr}
@@ -99,7 +85,7 @@
 \caption{\textbf{Fischer exact test for association between  between phenotypic features and sex (male, female)}. \texttt{adj. p}: Benjamini-Hochberg adjusted p-value.}
 \label{tab:mf_hpo}
 \end{table}
->>>>>>> 031eb81b
+
 
 
 
@@ -221,22 +207,15 @@
 \toprule
 \textbf{Cohort} & \textbf{HPO} & \textbf{disease A} & \textbf{} & \textbf{disease B} & \textbf{} & \textbf{p-val} & \textbf{adj. p}\\
 \midrule
-ATP13A2 & Parkinsonism [HP:0001300] &KRS & 28/28 (100\%) &SPG78 & 3/11 (27\%) & $2.7 \times 10^{-06}$ & $7.2 \times 10^{-05}$\\
-ATP13A2 & Bradykinesia [HP:0002067] & KRS & 30/32 (94\%) & SPG78 & 4/10 (40\%) & $9.2 \times 10^{-04}$ & 0.012\\
-Kabuki & Feeding difficulties [HP:0011968] & KABUK1 & 8/25 (32\%) & KABUK2 & 55/63 (87\%) & $7.4 \times 10^{-07}$ & $2.1 \times 10^{-05}$\\
-Kabuki & Motor delay [HP:0001270] & KABUK1 & 4/10 (40\%) & KABUK2 & 58/61 (95\%) & $1.0 \times 10^{-04}$ & $1.0 \times 10^{-03}$\\
-LDS 1/3 & Aortic aneurysm [HP:0004942] &LDS1 & 11/11 (100\%) & LDS3 & 26/48 (54\%) & 0.004 & 0.024\\
-LDS 1/3 & Hypertelorism [HP:0000316] & LDS1 & 15/19 (79\%) & LDS3 & 13/35 (37\%) & 0.004 & 0.024\\
-LDS 1/3 & Osteoarthritis [HP:0002758] &LDS1 & 0/11 (0\%) & LDS3 & 26/38 (68\%) & $4.6 \times 10^{-05}$ & $9.7 \times 10^{-04}$\\
-LDS 1/3 & Scoliosis [HP:0002650] & LDS1 & 18/21 (86\%) & LDS3 & 20/43 (47\%) & 0.003 & 0.024\\
-LDS 3/6 & Thoracic aortic aneurysm [HP:0012727] & LDS3 & 0/22 (0\%) & LDS6 & 10/15 (67\%) & $8.6 \times 10^{-06}$ & $1.8 \times 10^{-04}$\\
-RPGRIP1 & Nystagmus [HP:0000639] & LCA6 & 64/66 (97\%) &CORD13& 11/16 (69\%) & 0.003 & 0.020\\
-RPGRIP1 & Very low visual acuity [HP:0032122] & LCA6& 35/39 (90\%) & CORD13 & 4/16 (25\%) & $5.2 \times 10^{-06}$ & $7.8 \times 10^{-05}$\\
-Robinow & Short stature [HP:0004322] & RRS1 & 29/29 (100\%) & DRS2 & 3/11 (27\%) & $2.2 \times 10^{-06}$ & $1.7 \times 10^{-04}$\\
-Robinow & Orofacial cleft [HP:0000202] & RRS1 & 5/22 (23\%) & DRS2 & 5/5 (100\%) & 0.003 & 0.049\\
-Robinow & Hearing impairment [HP:0000365] &RRS1& 3/22 (14\%) & DRS2 & 7/7 (100\%) & $7.7 \times 10^{-05}$ & 0.003\\
-Robinow & Mesomelia [HP:0003027] & RRS1 & 31/31 (100\%) & DRS2 & 10/15 (67\%) & 0.002 & 0.043\\
-Robinow & Cleft palate [HP:0000175] & RRS1 & 0/17 (0\%) & DRS2 & 5/8 (62\%) & $1.0 \times 10^{-03}$ & 0.028\\
+ANKRD11 & SV & other & ANKRD11 phenotypical score(*) & $2.6 \times 10^{-04}$ & \cite{PMID_36446582}\\
+ANKRD11 & FEMALE & MALE & ANKRD11 phenotypical score(*) & 0.007 & -\\
+CHD8 & missense & $\complement$ & DeVries score & $9.0 \times 10^{-04}$ & -\\
+CHD8 & FEMALE & MALE & DeVries score & 0.006 & -\\
+CTCF & missense & $\complement$ & DeVries score & 0.009 & -\\
+LMNA & NLS Upstream & $\complement$ & Cardiac phenotype score(*)& $1.8 \times 10^{-16}$ & -\\
+POGZ & Missense & $\complement$ &  Nagy et al. Phenotypic  score(*)  & 0.429 & \cite{PMID_35052493}\\
+POGZ & Missense & $\complement$ &  DeVries score & 0.429 & -\\
+RERE & LoF & Atrophin & Jordan et al.  phenotype score(*)  & $1.0 \times 10^{-03}$ & \cite{PMID_29330883}\\
 \bottomrule
 \end{tabular}
 \end{scriptsize}
@@ -268,19 +247,7 @@
 \toprule
 \textbf{cohort} & \textbf{HPO} & \textbf{A} & \textbf{} & \textbf{B} & \textbf{} & \textbf{p-val} & \textbf{adj. p}\\
 \midrule
-<<<<<<< HEAD
 KDM6A & Intellectual disability, severe [HP:0010864] & female & 7/25 (28\%) & male & 14/18 (78\%) & 0.002 & 0.008\\
-=======
-ANKRD11 & SV & other & ANKRD11 phenotypical score(*) & $2.6 \times 10^{-04}$ & \cite{PMID_36446582}\\
-ANKRD11 & FEMALE & MALE & ANKRD11 phenotypical score(*) & 0.007 & -\\
-CHD8 & missense & $\complement$ & DeVries score & $9.0 \times 10^{-04}$ & -\\
-CHD8 & FEMALE & MALE & DeVries score & 0.006 & -\\
-CTCF & missense & $\complement$ & DeVries score & 0.009 & -\\
-LMNA & NLS Upstream & $\complement$ & Cardiac phenotype score(*)& $1.8 \times 10^{-16}$ & -\\
-POGZ & Missense & $\complement$ &  Nagy et al. Phenotypic  score(*)  & 0.429 & \cite{PMID_35052493}\\
-POGZ & Missense & $\complement$ &  DeVries score & 0.429 & -\\
-RERE & LoF & Atrophin & Jordan et al.  phenotype score(*)  & $1.0 \times 10^{-03}$ & \cite{PMID_29330883}\\
->>>>>>> 031eb81b
 \bottomrule
 \end{tabular}
 \caption{\textbf{Fischer exact test for association between  between phenotypic features and sex (male, female)}. \texttt{adj. p}: Benjamini-Hochberg adjusted p-value.}
